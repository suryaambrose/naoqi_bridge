cmake_minimum_required(VERSION 2.8.3)
project(nao_msgs)

#List to make rest of code more readable
set( MESSAGE_DEPENDENCIES
    std_msgs
    actionlib_msgs
    geometry_msgs
    sensor_msgs
    nav_msgs
    trajectory_msgs)

#Declare build dependencies
find_package(catkin REQUIRED 
    COMPONENTS
    message_generation
    ${MESSAGE_DEPENDENCIES} )

#Add message files
add_message_files(DIRECTORY msg
    FILES
    Bumper.msg
    FadeRGB.msg
    JointAnglesWithSpeed.msg
    JointAngleTrajectory.msg
    TactileTouch.msg
    WordRecognized.msg )

#Add service files
add_service_files(DIRECTORY srv
    FILES
    CmdPoseService.srv
    CmdVelService.srv
    GetInstalledBehaviors.srv
    GetTruepose.srv
    SetTransform.srv
    SetArmsEnabled.srv)

#Add action files
add_action_files(DIRECTORY action
    FILES
    Blink.action
    BodyPose.action
    FollowPath.action
    JointAnglesWithSpeed.action
    JointTrajectory.action
    RunBehavior.action 
<<<<<<< HEAD
    SetSpeechVocabulary.action
    SpeechWithFeedback.action)
=======
    BodyPoseWithSpeed.action)
>>>>>>> 9a0a3516

#And now generate the messages
generate_messages(DEPENDENCIES ${MESSAGE_DEPENDENCIES})

#Declare package run-time dependencies
catkin_package( CATKIN_DEPENDS message_runtime ${MESSAGE_DEPENDENCIES})
<|MERGE_RESOLUTION|>--- conflicted
+++ resolved
@@ -24,7 +24,8 @@
     JointAnglesWithSpeed.msg
     JointAngleTrajectory.msg
     TactileTouch.msg
-    WordRecognized.msg )
+    WordRecognized.msg
+)
 
 #Add service files
 add_service_files(DIRECTORY srv
@@ -34,23 +35,22 @@
     GetInstalledBehaviors.srv
     GetTruepose.srv
     SetTransform.srv
-    SetArmsEnabled.srv)
+    SetArmsEnabled.srv
+)
 
 #Add action files
 add_action_files(DIRECTORY action
     FILES
     Blink.action
     BodyPose.action
+    BodyPoseWithSpeed.action
     FollowPath.action
     JointAnglesWithSpeed.action
     JointTrajectory.action
     RunBehavior.action 
-<<<<<<< HEAD
     SetSpeechVocabulary.action
-    SpeechWithFeedback.action)
-=======
-    BodyPoseWithSpeed.action)
->>>>>>> 9a0a3516
+    SpeechWithFeedback.action
+)
 
 #And now generate the messages
 generate_messages(DEPENDENCIES ${MESSAGE_DEPENDENCIES})
